--- conflicted
+++ resolved
@@ -14,18 +14,13 @@
 # limitations under the License.
 from typing import TYPE_CHECKING
 
-<<<<<<< HEAD
 from transformers.utils import _LazyModule
-=======
-from .hf_argparser import TrainiumHfArgumentParser
-from .trainers import Seq2SeqTrainiumTrainer, TrainiumTrainer
-from .utils.training_utils import patch_transformers_for_neuron_sdk
->>>>>>> f8096f6a
 
 
 _import_structure = {
     "trainers": ["TrainiumTrainer", "Seq2SeqTrainiumTrainer"],
     "utils": ["is_neuron_available", "is_neuronx_available", "patch_transformers_for_neuron_sdk"],
+    "hf_argparser": ["TrainiumHfArgumentParser"],
 }
 
 if TYPE_CHECKING:
@@ -33,6 +28,7 @@
 
     from .trainers import Seq2SeqTrainiumTrainer, TrainiumTrainer
     from .utils import is_neuron_available, is_neuronx_available, patch_transformers_for_neuron_sdk
+    from .hf_argparser import TrainiumHfArgumentParser
 
     if not os.environ.get("DISABLE_TRANSFORMERS_PATCHING", False):
         patch_transformers_for_neuron_sdk()
